{
<<<<<<< HEAD
  "cSpell.words": ["chrono", "confy", "twilly"]
=======
  "cSpell.words": ["chrono", "confy"],
  "editor.rulers": [120]
>>>>>>> 655bd451
}<|MERGE_RESOLUTION|>--- conflicted
+++ resolved
@@ -1,8 +1,4 @@
 {
-<<<<<<< HEAD
-  "cSpell.words": ["chrono", "confy", "twilly"]
-=======
-  "cSpell.words": ["chrono", "confy"],
+  "cSpell.words": ["chrono", "confy", "twilly"],
   "editor.rulers": [120]
->>>>>>> 655bd451
 }