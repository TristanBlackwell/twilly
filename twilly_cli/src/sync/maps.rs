use std::process;

use inquire::{Confirm, Select};
use strum::IntoEnumIterator;
use strum_macros::{Display, EnumIter, EnumString};
use twilly::{sync::services::SyncService, Client};
use twilly_cli::{get_action_choice_from_user, prompt_user, prompt_user_selection, ActionChoice};

use crate::sync::mapitems;

#[derive(Debug, Clone, Display, EnumIter, EnumString)]
pub enum Action {
    #[strum(to_string = "Map Items")]
    MapItem,
    #[strum(to_string = "List Details")]
    ListDetails,
    Delete,
    Back,
    Exit,
}

pub async fn choose_map_action(twilio: &Client, sync_service: &SyncService) {
    let mut sync_maps = twilio
        .sync()
        .service(&sync_service.sid)
        .maps()
        .list()
        .await
        .unwrap_or_else(|error| panic!("{}", error));

    if sync_maps.len() == 0 {
        println!("No Sync Maps found.");
        return;
    }

    println!("Found {} Sync Maps.", sync_maps.len());

    let mut selected_sync_map_index: Option<usize> = None;
    loop {
        let selected_sync_map = if let Some(index) = selected_sync_map_index {
            &mut sync_maps[index]
        } else {
            if let Some(action_choice) = get_action_choice_from_user(
                sync_maps
                    .iter()
                    .map(|map| format!("({}) {}", map.sid, map.unique_name))
                    .collect::<Vec<String>>(),
                "Choose a Sync Map: ",
            ) {
                match action_choice {
                    ActionChoice::Back => {
                        break;
                    }
                    ActionChoice::Exit => process::exit(0),
                    ActionChoice::Other(choice) => {
                        let sync_map_position = sync_maps
                            .iter()
                            .position(|map| map.sid == choice[1..35])
                            .expect("Could not find Sync Map in existing Sync Map list");

                        selected_sync_map_index = Some(sync_map_position);
                        &mut sync_maps[sync_map_position]
                    }
                }
            } else {
                break;
            }
        };

        let options: Vec<Action> = Action::iter().collect();
        let resource_selection_prompt = Select::new("Select an action:", options.clone());
        if let Some(resource) = prompt_user_selection(resource_selection_prompt) {
            match resource {
                Action::MapItem => {
                    mapitems::choose_map_item_action(&twilio, sync_service, &selected_sync_map)
                        .await;
                }

                Action::ListDetails => {
                    println!("{:#?}", selected_sync_map);
                    println!();
                }
                Action::Delete => {
                    let confirm_prompt =
<<<<<<< HEAD
                        Confirm::new("Are you sure you wish to delete the Sync Map? (Yes / No)");
=======
                        Confirm::new("Are you sure to wish to delete the Sync Map?")
                            .with_placeholder("N")
                            .with_default(false);
>>>>>>> 2d9bf95b
                    let confirmation = prompt_user(confirm_prompt);
                    if confirmation.is_some() && confirmation.unwrap() == true {
                        println!("Deleting Sync Map...");
                        twilio
                            .sync()
                            .service(&sync_service.sid)
                            .map(&selected_sync_map.sid)
                            .delete()
                            .await
                            .unwrap_or_else(|error| panic!("{}", error));
                        sync_maps.remove(
                            selected_sync_map_index
                                .expect("Could not find Sync Map in existing Sync Maps list"),
                        );
                        println!("Sync Map deleted.");
                        println!();
                        break;
                    }
                }
                Action::Back => {
                    break;
                }
                Action::Exit => process::exit(0),
            }
        }
    }
}<|MERGE_RESOLUTION|>--- conflicted
+++ resolved
@@ -82,13 +82,9 @@
                 }
                 Action::Delete => {
                     let confirm_prompt =
-<<<<<<< HEAD
-                        Confirm::new("Are you sure you wish to delete the Sync Map? (Yes / No)");
-=======
-                        Confirm::new("Are you sure to wish to delete the Sync Map?")
+                        Confirm::new("Are you sure you wish to delete the Sync Map? (Yes / No)")
                             .with_placeholder("N")
                             .with_default(false);
->>>>>>> 2d9bf95b
                     let confirmation = prompt_user(confirm_prompt);
                     if confirmation.is_some() && confirmation.unwrap() == true {
                         println!("Deleting Sync Map...");
